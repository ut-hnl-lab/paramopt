--- conflicted
+++ resolved
@@ -103,16 +103,10 @@
         next_combination = param_conbinations[np.argmax(acq)]
         return _map_to_builtin_types(next_combination)
 
-<<<<<<< HEAD
-    def plot(self) -> None:
-        """Visualize the distributions of dataset and gpr predictions, and the
-        _transition of parameter values and the objective score.
-=======
     def plot(self, display: bool = False) -> None:
         """Plot the distributions of dataset and gpr predictions, and the
         transition of parameter values and the objective score. The plots are
         saved as png files.
->>>>>>> e7753303
 
         Parameters
         ----------
@@ -124,33 +118,20 @@
         mean, std = mean_.reshape(-1, 1), std_.reshape(-1, 1)
         acq = self.acquisition(mean, std, self.dataset.X, self.dataset.Y)
 
-<<<<<<< HEAD
-        if self.exploration_space.dimension <= 2:
-            self._distribution.plot(
-                self.exploration_space, self.dataset, mean, std, acq,
-                self._objective_fn)
-            self._distribution.show()
-            self._distribution.to_png(self.workdir, self.dataset.last_label)
-
         self._transition.plot(self.exploration_space, self.dataset)
-        self._transition.show()
+        if display:
+            self._transition.show()
         self._transition.to_png(self.workdir, self.dataset.last_label)
-=======
-        self.transition.plot(self.exploration_space, self.dataset)
-        if display:
-            self.transition.show()
-        self.transition.to_png(self.workdir, self.dataset.last_label)
->>>>>>> e7753303
 
         if self.exploration_space.dimension > 2:
             return
 
-        self.distribution.plot(
+        self._distribution.plot(
             self.exploration_space, self.dataset, mean, std, acq,
             self.objective_fn)
         if display:
-            self.distribution.show()
-        self.distribution.to_png(self.workdir, self.dataset.last_label)
+            self._distribution.show()
+        self._distribution.to_png(self.workdir, self.dataset.last_label)
 
     def _fit_to_model(self, X: np.ndarray, Y: np.ndarray) -> None:
         """Train the model using the entire dataset."""
