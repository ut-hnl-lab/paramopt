--- conflicted
+++ resolved
@@ -59,17 +59,15 @@
         self.label_name = label_name
         self.__labels = labels if labels is not None else []
 
-<<<<<<< HEAD
     def __repr__(self) -> str:
         return (f"{self.__class__.__name__}("
                 + ", ".join(f"{key}={val}" for key, val in dict(filter(
                     lambda d: not d[0].startswith(f"_"), self.__dict__.items())
                 ).items())
                 + ")")
-=======
+
     def __len__(self) -> int:
         return self.__X.shape[0]
->>>>>>> 10a09484
 
     @property
     def X(self) -> np.ndarray:
